// Just too many sub projects, so each can reference rootProject.version
version = ob_version

buildscript {
    ext {
<<<<<<< HEAD
        ob_version = '2.4.0-sync-SNAPSHOT'
//        ob_native_version = ob_version // Be careful to diverge here; easy to forget and hard to find JNI problems
        ob_native_version = '2.4.0-SNAPSHOT' // Be careful to diverge here; easy to forget and hard to find JNI problems
=======
        // version post fix: '-<value>' or '' if not defined
        def versionPostFixValue = project.findProperty('versionPostFix')
        def versionPostFix = versionPostFixValue ? "-$versionPostFixValue" : ''
        ob_version = "2.4.0$versionPostFix-SNAPSHOT"
        
        // Core version for tests
        // Be careful to diverge here; easy to forget and hard to find JNI problems
        ob_native_version = "2.4.0-SNAPSHOT"

        println "Version $ob_version. Tests use Core version $ob_native_version."
        
>>>>>>> 2311a186
        ob_expected_version = project.hasProperty('expectedVersion') ? project.property('expectedVersion') : 'UNDEFINED'

        isLinux = System.getProperty("os.name").contains("Linux")
        isMac = !isLinux && System.getProperty("os.name").toLowerCase().contains("mac")
        isWin = System.getProperty("os.name").toLowerCase().contains("windows")
        is64 = System.getProperty("sun.arch.data.model") == "64"
        isLinux64 = isLinux && is64
        isMac64 = isMac && is64
        isWin64 = isWin && is64
    }

    repositories {
        mavenCentral()
        jcenter()
    }
}

allprojects {
    repositories {
        mavenCentral()
        jcenter()
        mavenLocal()
    }
}

if (JavaVersion.current().isJava8Compatible()) {
    allprojects {
        tasks.withType(Javadoc) {
            options.addStringOption('Xdoclint:none', '-quiet')
        }
    }
}

def projectNamesToPublish = [
        'objectbox-java-api',
        'objectbox-java',
        'objectbox-kotlin',
        'objectbox-rxjava'
]

configure(subprojects.findAll { projectNamesToPublish.contains(it.name) }) {
    apply plugin: 'maven'
    apply plugin: 'signing'

    configurations {
        deployerJars
    }

    dependencies {
        // Using an older version to remain compatible with Wagon API used by Gradle/Maven
        deployerJars 'org.apache.maven.wagon:wagon-webdav-jackrabbit:3.2.0'
        deployerJars 'org.apache.maven.wagon:wagon-ftp:3.3.2'
    }

    signing {
        if (project.hasProperty('signing.keyId') && project.hasProperty('signing.password') &&
                project.hasProperty('signing.secretKeyRingFile')) {
            sign configurations.archives
        } else {
            println "Signing information missing/incomplete for ${project.name}"
        }
    }

    // Use afterEvaluate or all dependencies will be lost in the generated POM
    afterEvaluate {
        uploadArchives {
            repositories {
                mavenDeployer {
                    def preferredRepo = project.findProperty('preferredRepo')
                    println "preferredRepo=$preferredRepo"
                    
                    if (preferredRepo == 'local') {
                        repository url: repositories.mavenLocal().url
                    } else if (preferredRepo != null 
                            && project.hasProperty('preferredUsername') 
                            && project.hasProperty('preferredPassword')) {
                        configuration = configurations.deployerJars
                        // replace placeholders
                        def repositoryUrl = preferredRepo
                                .replace('__groupId__', project.group)
                                .replace('__artifactId__', project.archivesBaseName)
                        repository(url: repositoryUrl) {
                            authentication(userName: preferredUsername, password: preferredPassword)
                        }
                    } else if (project.hasProperty('sonatypeUsername') 
                            && project.hasProperty('sonatypePassword')) {
                        beforeDeployment { MavenDeployment deployment -> signing.signPom(deployment) }
                        def isSnapshot = version.endsWith('-SNAPSHOT')
                        def sonatypeRepositoryUrl = isSnapshot ?
                                "https://oss.sonatype.org/content/repositories/snapshots/"
                                : "https://oss.sonatype.org/service/local/staging/deploy/maven2/"
                        repository(url: sonatypeRepositoryUrl) {
                            authentication(userName: sonatypeUsername, password: sonatypePassword)
                        }
                    } else {
                        println "Deployment settings missing/incomplete for ${project.name}."
                    }

                    pom.project {
                        packaging 'jar'
                        url 'http://objectbox.io'

                        scm {
                            url 'https://github.com/objectbox/objectbox-java'
                            connection 'scm:git@github.com:objectbox/objectbox-java.git'
                            developerConnection 'scm:git@github.com:objectbox/objectbox-java.git'
                        }

                        developers {
                            developer {
                                id 'ObjectBox'
                                name 'ObjectBox'
                            }
                        }

                        issueManagement {
                            system 'GitHub Issues'
                            url 'https://github.com/objectbox/objectbox-java/issues'
                        }

                        organization {
                            name 'ObjectBox Ltd.'
                            url 'http://objectbox.io'
                        }
                    }
                }
            }
        }
    }
}

// this task is also used by the composite build ('objectbox-deploy'), check before making changes
task installAll {
    group 'deploy'
    dependsOn ':objectbox-java-api:install'
    dependsOn ':objectbox-java:install'
    dependsOn ':objectbox-kotlin:install'
    dependsOn ':objectbox-rxjava:install'
    doLast {
        println("Installed version $version")
    }
}

// this task is also used by the composite build ('objectbox-deploy'), check before making changes
task deployAll {
    group 'deploy'
    dependsOn ':objectbox-java-api:uploadArchives'
    dependsOn ':objectbox-java:uploadArchives'
    dependsOn ':objectbox-kotlin:uploadArchives'
    dependsOn ':objectbox-rxjava:uploadArchives'
}

// this task is also used by the composite build ('objectbox-deploy'), check before making changes
task verifyVersion {
    group 'verify'
    dependsOn ':objectbox-java:verifyVersion'
    doLast {
        assert ob_expected_version == version
    }
}

wrapper {
    distributionType = Wrapper.DistributionType.ALL
}<|MERGE_RESOLUTION|>--- conflicted
+++ resolved
@@ -3,11 +3,6 @@
 
 buildscript {
     ext {
-<<<<<<< HEAD
-        ob_version = '2.4.0-sync-SNAPSHOT'
-//        ob_native_version = ob_version // Be careful to diverge here; easy to forget and hard to find JNI problems
-        ob_native_version = '2.4.0-SNAPSHOT' // Be careful to diverge here; easy to forget and hard to find JNI problems
-=======
         // version post fix: '-<value>' or '' if not defined
         def versionPostFixValue = project.findProperty('versionPostFix')
         def versionPostFix = versionPostFixValue ? "-$versionPostFixValue" : ''
@@ -19,7 +14,6 @@
 
         println "Version $ob_version. Tests use Core version $ob_native_version."
         
->>>>>>> 2311a186
         ob_expected_version = project.hasProperty('expectedVersion') ? project.property('expectedVersion') : 'UNDEFINED'
 
         isLinux = System.getProperty("os.name").contains("Linux")
